#!/usr/bin/env python3
import argparse
import io
import json
import logging
import os
import platform
import string
import subprocess
import sys
import time
import typing
from enum import Enum
from pathlib import Path

import numpy as np

import gruut

from . import load_tts_model, load_vocoder_model, text_to_speech
from .audio import AudioSettings
from .constants import TextToSpeechType, VocoderType
from .utils import _IPA_TRANSLATE
from .wavfile import write as wav_write

_DIR = Path(__file__).parent
_DEFAULT_VOICES_DIR = _DIR.parent / "local"

_LOGGER = logging.getLogger("larynx")

# -----------------------------------------------------------------------------


class OutputNaming(str, Enum):
    """Format used for output file names"""

    TEXT = "text"
    TIME = "time"
    ID = "id"


# -----------------------------------------------------------------------------


def main():
    """Main entry point"""
    args = get_args()

    # Load audio settings
    maybe_config_path: typing.Optional[Path] = None
    if args.config:
        maybe_config_path = args.config
    elif not args.no_autoload_config:
        maybe_config_path = args.tts_model / "config.json"
        if not maybe_config_path.is_file():
            maybe_config_path = None

    if maybe_config_path is not None:
        _LOGGER.debug("Loading audio settings from %s", maybe_config_path)
        with open(maybe_config_path, "r") as config_file:
            config = json.load(config_file)
            audio_settings = AudioSettings(**config["audio"])
    else:
        # Default audio settings
        audio_settings = AudioSettings()

    _LOGGER.debug(audio_settings)

    # Create output directory
    if args.output_dir:
        args.output_dir.mkdir(parents=True, exist_ok=True)

    if args.seed is not None:
        _LOGGER.debug("Setting random seed to %s", args.seed)
        np.random.seed(args.seed)

    if args.csv:
        args.output_naming = "id"

    # Load language
    gruut_data_dirs = [_DIR.parent / "gruut"] + gruut.Language.get_data_dirs()
    gruut_lang = gruut.Language.load(args.language, data_dirs=gruut_data_dirs)
    assert gruut_lang, f"Unsupported language: {args.language}"

    # Verify accent make is available
    native_lang: typing.Optional[gruut.Language] = None
    if args.native_language:
        assert (
            args.native_language in gruut_lang.accents
        ), "No accent map for f{args.native_language}"

        native_lang = gruut.Language.load(args.native_language)
        assert native_lang, f"Unsupported language: {args.native_language}"

    # Add new words to lexicon
    if args.new_word:
        _LOGGER.debug("Adding %s new word(s) to lexicon", len(args.new_word))
        lexicon = gruut_lang.phonemizer.lexicon
        for word, ipa in args.new_word:
            ipa = ipa.translate(_IPA_TRANSLATE)
            word_pron = [
                p.text
                for p in gruut_lang.phonemes.split(
                    ipa, keep_stress=gruut_lang.keep_stress
                )
            ]
            _LOGGER.debug("%s %s", word, " ".join(word_pron))
            word_prons = lexicon.get(word)
            if word_prons:
                # Insert before other pronunciations
                word_prons.insert(0, word_pron)
            else:
                # This is the only pronunication
                lexicon[word] = [word_pron]

    # Load TTS
    _LOGGER.debug(
        "Loading text to speech model (%s, %s)", args.tts_model_type, args.tts_model
    )

    tts_model = load_tts_model(
        model_type=args.tts_model_type,
        model_path=args.tts_model,
        no_optimizations=args.no_optimizations,
    )

    tts_settings: typing.Optional[typing.Dict[str, typing.Any]] = None
    if args.tts_model_type == TextToSpeechType.GLOW_TTS:
        tts_settings = {
            "noise_scale": args.noise_scale,
            "length_scale": args.length_scale,
        }

    # Load vocoder
    _LOGGER.debug(
        "Loading vocoder model (%s, %s)", args.vocoder_model_type, args.vocoder_model
    )

    vocoder_model = load_vocoder_model(
        model_type=args.vocoder_model_type,
        model_path=args.vocoder_model,
        no_optimizations=args.no_optimizations,
        denoiser_strength=args.denoiser_strength,
    )

    # Read text from stdin or arguments
    if args.text:
        # Use arguments
        texts = args.text
    else:
        # Use stdin
        texts = sys.stdin

        if os.isatty(sys.stdin.fileno()):
            print("Reading text from stdin...", file=sys.stderr)

    all_audios: typing.List[np.ndarray] = []
    wav_data: typing.Optional[bytes] = None

    for line in texts:
        line_id = ""
        line = line.strip()
        if not line:
            continue

        if args.output_naming == OutputNaming.ID:
            line_id, line = line.split(args.id_delimiter, maxsplit=1)

        text_and_audios = text_to_speech(
            text=line,
            gruut_lang=gruut_lang,
            tts_model=tts_model,
            vocoder_model=vocoder_model,
            audio_settings=audio_settings,
            number_converters=args.number_converters,
            disable_currency=args.disable_currency,
            word_indexes=args.word_indexes,
            tts_settings=tts_settings,
            native_lang=native_lang,
            max_workers=(
                None if args.max_thread_workers <= 0 else args.max_thread_workers
            ),
            inline_phonemes=args.inline_phonemes,
        )

        text_id = ""

        for text_idx, (text, audio) in enumerate(text_and_audios):
            if args.interactive or args.output_dir:
                # Convert to WAV audio
                with io.BytesIO() as wav_io:
                    wav_write(wav_io, args.sample_rate, audio)
                    wav_data = wav_io.getvalue()

                assert wav_data is not None

                if args.interactive:

                    # Play audio
                    subprocess.run(
                        ["play", "-"],
                        input=wav_data,
                        stdout=subprocess.DEVNULL,
                        stderr=subprocess.DEVNULL,
                        check=True,
                    )

                if args.output_dir:
                    # Determine file name
                    if args.output_naming == OutputNaming.TEXT:
                        # Use text itself
                        file_name = text.replace(" ", "_")
                        file_name = file_name.translate(
                            str.maketrans("", "", string.punctuation.replace("_", ""))
                        )
                    elif args.output_naming == OutputNaming.TIME:
                        # Use timestamp
                        file_name = str(time.time())
                    elif args.output_naming == OutputNaming.ID:
                        if not text_id:
                            text_id = line_id
                        else:
                            text_id = f"{line_id}_{text_idx + 1}"

                        file_name = text_id

                    assert file_name, f"No file name for text: {text}"
                    wav_path = args.output_dir / (file_name + ".wav")
                    with open(wav_path, "wb") as wav_file:
                        wav_write(wav_file, args.sample_rate, audio)

                    _LOGGER.debug("Wrote %s", wav_path)
            else:
                # Combine all audio and output to stdout at the end
                all_audios.append(audio)

    # -------------------------------------------------------------------------

    # Write combined audio to stdout
    if all_audios:
        with io.BytesIO() as wav_io:
            wav_write(wav_io, args.sample_rate, np.concatenate(all_audios))
            wav_data = wav_io.getvalue()

        sys.stdout.buffer.write(wav_data)


# -----------------------------------------------------------------------------


def get_args():
    """Parse command-line arguments"""
    parser = argparse.ArgumentParser(prog="larynx")
    parser.add_argument(
        "--language", help="Gruut language for text input (en-us, etc.)"
    )
    parser.add_argument(
        "text", nargs="*", help="Text to convert to speech (default: stdin)"
    )
    parser.add_argument(
        "--voice", "-v", help="Name of voice (expected in <voice-dir>/<language>)"
    )
    parser.add_argument(
        "--voices-dir", help="Directory with voices (format is <language>/<name_model>)"
    )
    parser.add_argument(
        "--quality",
        "-q",
        choices=["high", "medium", "low"],
        default="high",
        help="Vocoder quality (default: high)",
    )
    parser.add_argument(
        "--list", action="store_true", help="List available voices/vocoders"
    )
    parser.add_argument(
        "--config", help="Path to JSON configuration file with audio settings"
    )
    parser.add_argument("--output-dir", help="Directory to write WAV file(s)")
    parser.add_argument(
        "--output-naming",
        choices=[v.value for v in OutputNaming],
        default="text",
        help="Naming scheme for output WAV files (requires --output-dir)",
    )
    parser.add_argument(
        "--id-delimiter",
        default="|",
        help="Delimiter between id and text in lines (default: |). Requires --output-naming id",
    )
    parser.add_argument(
        "--interactive",
        action="store_true",
        help="Play audio after each input line (requires 'play')",
    )
    parser.add_argument("--csv", action="store_true", help="Input format is id|text")
    parser.add_argument("--sample-rate", type=int, default=22050)

    # Gruut
    parser.add_argument(
        "--word-indexes",
        action="store_true",
        help="Allow word_n form for specifying nth pronunciation of word from lexicon",
    )
    parser.add_argument(
        "--disable-currency",
        action="store_true",
        help="Disable automatic replacement of currency with words (e.g., $1 -> one dollar)",
    )
    parser.add_argument(
        "--number-converters",
        action="store_true",
        help="Allow number_conv form for specifying num2words converter (cardinal, ordinal, ordinal_num, year, currency)",
    )
    parser.add_argument(
        "--new-word",
        nargs=2,
        action="append",
        help="Add IPA pronunciation for word (word IPA)",
    )

    # TTS models
    parser.add_argument(
        "--tacotron2",
        help="Path to directory with encoder/decoder/postnet onnx Tacotron2 models",
    )
    parser.add_argument("--glow-tts", help="Path to onnx Glow TTS model")

    # GlowTTS setttings
    parser.add_argument(
        "--noise-scale",
        type=float,
        default=0.333,
        help="Noise scale (default: 0.333, GlowTTS only)",
    )
    parser.add_argument(
        "--length-scale",
        type=float,
        default=1.0,
        help="Length scale (default: 1.0, GlowTTS only)",
    )

    # Vocoder models
    parser.add_argument("--hifi-gan", help="Path to HiFi-GAN onnx generator model")
    parser.add_argument("--waveglow", help="Path to WaveGlow onnx model")

    parser.add_argument(
        "--optimizations",
        choices=["auto", "on", "off"],
        default="auto",
        help="Enable/disable Onnx optimizations (auto=disable on armv7l)",
    )
    parser.add_argument(
        "--denoiser-strength",
        type=float,
        default=0.0,
        help="Strength of denoiser, if available (default: 0 = disabled)",
    )

    # Accent
    parser.add_argument(
        "--native-language", help="Native language of speaker (accented speech)"
    )

    # Miscellaneous
    parser.add_argument(
        "--no-autoload-config",
        action="store_true",
        help="Don't automatically load config.json in model directory",
    )
    parser.add_argument(
        "--max-thread-workers",
        type=int,
        default=2,
        help="Maximum number of threads to concurrently run sentences through TTS/Vocoder",
    )
    parser.add_argument("--seed", type=int, help="Set random seed (default: not set)")
    parser.add_argument(
        "--inline-phonemes",
        action="store_true",
        help="Allow [[ phonemes ]] embedded in text",
    )
    parser.add_argument(
        "--version", action="store_true", help="Print version and exit"
    )
    parser.add_argument(
        "--debug", action="store_true", help="Print DEBUG messages to the console"
    )
    args = parser.parse_args()

    if args.debug:
        logging.basicConfig(level=logging.DEBUG)
    else:
        logging.basicConfig(level=logging.INFO)

    # -------------------------------------------------------------------------

    if args.version:
        # Print version and exit
        from . import __version__
        print(__version__)
        sys.exit(0)

    # -------------------------------------------------------------------------

    if args.voices_dir:
        # Use --voices-dir
        args.voices_dir = Path(args.voices_dir)
    else:
        # Use environment variable or default directory
        args.voices_dir = Path(os.environ.get("LARYNX_VOICES_DIR", _DEFAULT_VOICES_DIR))

    def list_voices_vocoders():
        """Print all vocoders and voices"""
        vocoder_model_types = set(
            v.value for v in VocoderType if v != VocoderType.GRIFFIN_LIM
        )

        # Print vocoders
        for vocoder_dir in args.voices_dir.iterdir():
            if not vocoder_dir.is_dir():
                continue

            if vocoder_dir.name in vocoder_model_types:
                for model_dir in vocoder_dir.iterdir():
                    if not model_dir.is_dir():
                        continue

                    print(
                        "vocoder", vocoder_dir.name, model_dir.name, model_dir, sep="\t"
                    )

<<<<<<< HEAD
        # Print voices
        for lang_dir in args.voices_dir.iterdir():
            if not vocoder_dir.is_dir():
=======
        for lang_dir in args.voice_dir.iterdir():
            if not lang_dir.is_dir():
>>>>>>> 0c762595
                continue

            if lang_dir.name not in vocoder_model_types:
                for voice_dir in lang_dir.iterdir():
                    if not voice_dir.is_dir():
                        continue

                    print("voice", lang_dir.name, voice_dir.name, voice_dir, sep="\t")

    if args.list:
        list_voices_vocoders()
        sys.exit(0)

    # -------------------------------------------------------------------------

    # Set defaults
    setattr(args, "tts_model_type", None)
    setattr(args, "tts_model", None)
    setattr(args, "vocoder_model_type", None)
    setattr(args, "vocoder_model", None)

    if args.voice:
        tts_model_dir: typing.Optional[Path] = None

        if args.language:
            # Use directory under language
            tts_model_dir = args.voices_dir / args.language / args.voice
            assert tts_model_dir.is_dir(), f"Expected voice at {tts_model_dir}"
        else:
            # Search for voice
            for model_dir in args.voices_dir.rglob(args.voice):
                if model_dir.is_dir():
                    tts_model_dir = model_dir
                    break

        assert tts_model_dir is not None, f"Voice not found: {args.voice}"
        _LOGGER.debug("Using voice at %s", tts_model_dir)

        # Get TTS model name from end of voice name.
        # Example: harvard-glow_tts
        tts_model_type = args.voice[args.voice.rfind("-") + 1 :]
        setattr(args, "tts_model_type", tts_model_type)
        setattr(args, "tts_model", str(tts_model_dir))

    # Vocoder defaults
    vocoder_model_type = "hifi_gan"
    vocoder_model_name = "universal_large"
    setattr(args, "vocoder_model_type", vocoder_model_type)

    if args.quality == "medium":
        vocoder_model_name = "vctk_medium"
    elif args.quality == "low":
        vocoder_model_name = "vctk_small"

    vocoder_model_dir = args.voices_dir / vocoder_model_type / vocoder_model_name
    setattr(args, "vocoder_model", str(vocoder_model_dir))

    if vocoder_model_dir.is_dir():
        _LOGGER.debug("Using vocoder at %s", vocoder_model_dir)

    # Ensure TTS model
    tts_model_args = [v.value for v in TextToSpeechType]

    for tts_model_arg in tts_model_args:
        tts_model_value = getattr(args, tts_model_arg)
        if tts_model_value:
            if args.tts_model is not None:
                raise ValueError("Only one TTS model can be specified")

            args.tts_model_type = tts_model_arg
            args.tts_model = tts_model_value

    if args.tts_model is None:
        _LOGGER.fatal("A TTS model is required")
        list_voices_vocoders()
        sys.exit(1)

    if not args.language:
        # Set language based on voice
        lang = Path(args.tts_model).parent.name
        setattr(args, "language", lang)
        _LOGGER.debug("Language: %s", lang)

    # Check for vocoder model
    vocoder_model_args = [v.value for v in VocoderType if v != VocoderType.GRIFFIN_LIM]

    for vocoder_model_arg in vocoder_model_args:
        vocoder_model_value = getattr(args, vocoder_model_arg)
        if vocoder_model_value:
            if args.vocoder_model is not None:
                raise ValueError("Only one vocoder model can be specified")

            args.vocoder_model_type = vocoder_model_arg
            args.vocoder_model = vocoder_model_value

    # Convert to paths
    args.tts_model = Path(args.tts_model)

    if args.vocoder_model:
        args.vocoder_model = Path(args.vocoder_model)
    else:
        # Default to griffin-lim vocoder
        args.vocoder_model = Path.cwd()
        args.vocoder_model_type = VocoderType.GRIFFIN_LIM

    if args.output_dir:
        args.output_dir = Path(args.output_dir)

    if args.config:
        args.config = Path(args.config)

    # Handle optimizations.
    # onnxruntime crashes on armv7l if optimizations are enabled.
    setattr(args, "no_optimizations", False)
    if args.optimizations == "off":
        args.no_optimizations = True
    elif args.optimizations == "auto":
        if platform.machine() == "armv7l":
            # Enabling optimizations on 32-bit ARM crashes
            args.no_optimizations = True

    _LOGGER.debug(args)

    return args


# -----------------------------------------------------------------------------

if __name__ == "__main__":
    main()<|MERGE_RESOLUTION|>--- conflicted
+++ resolved
@@ -430,14 +430,9 @@
                         "vocoder", vocoder_dir.name, model_dir.name, model_dir, sep="\t"
                     )
 
-<<<<<<< HEAD
         # Print voices
         for lang_dir in args.voices_dir.iterdir():
             if not vocoder_dir.is_dir():
-=======
-        for lang_dir in args.voice_dir.iterdir():
-            if not lang_dir.is_dir():
->>>>>>> 0c762595
                 continue
 
             if lang_dir.name not in vocoder_model_types:
